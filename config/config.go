--- conflicted
+++ resolved
@@ -89,13 +89,8 @@
 	}
 	burrowChain := &ConfigChainGeneral{
 		AssertChainId:       chainId,
-<<<<<<< HEAD
-		ErisdbMajorVersion:  uint8(0),
-		ErisdbMinorVersion:  uint8(17),
-=======
 		BurrowMajorVersion:  uint8(0),
-		BurrowMinorVersion:  uint8(16),
->>>>>>> d7e7449d
+		BurrowMinorVersion:  uint8(17),
 		GenesisRelativePath: "genesis.json",
 	}
 	chainConsensusModule := &ConfigChainModule{
@@ -107,13 +102,8 @@
 	chainApplicationManagerModule := &ConfigChainModule{
 		Name:               "burrowmint",
 		MajorVersion:       uint8(0),
-<<<<<<< HEAD
 		MinorVersion:       uint8(17),
-		ModuleRelativeRoot: "erismint",
-=======
-		MinorVersion:       uint8(16),
 		ModuleRelativeRoot: "burrowmint",
->>>>>>> d7e7449d
 	}
 	tendermintModule := &ConfigTendermint{
 		Moniker:  moniker,
