// Copyright 2017 Monax Industries Limited
//
// Licensed under the Apache License, Version 2.0 (the "License");
// you may not use this file except in compliance with the License.
// You may obtain a copy of the License at
//
//    http://www.apache.org/licenses/LICENSE-2.0
//
// Unless required by applicable law or agreed to in writing, software
// distributed under the License is distributed on an "AS IS" BASIS,
// WITHOUT WARRANTIES OR CONDITIONS OF ANY KIND, either express or implied.
// See the License for the specific language governing permissions and
// limitations under the License.

package core

import (
	"fmt"

	// TODO: [ben] swap out go-events with burrow/event (currently unused)
	events "github.com/tendermint/go-events"

	"github.com/monax/burrow/config"
	"github.com/monax/burrow/consensus"
	"github.com/monax/burrow/definitions"
	"github.com/monax/burrow/event"
	"github.com/monax/burrow/manager"
<<<<<<< HEAD
	// rpc_v0 is carried over from Eris-DBv0.11 and before on port 1337
	rpc_v0 "github.com/monax/burrow/rpc/v0"
	// rpc_tendermint is carried over from Eris-DBv0.11 and before on port 46657

	"github.com/monax/burrow/logging"
	logging_types "github.com/monax/burrow/logging/types"
=======
	// rpc_v0 is carried over from burrowv0.11 and before on port 1337
	rpc_v0 "github.com/monax/burrow/rpc/v0"
	// rpc_tendermint is carried over from burrowv0.11 and before on port 46657

	"github.com/monax/burrow/logging"
	"github.com/monax/burrow/logging/loggers"
>>>>>>> 50a9156d
	rpc_tendermint "github.com/monax/burrow/rpc/tendermint/core"
	"github.com/monax/burrow/server"
)

// Core is the high-level structure
type Core struct {
	chainId        string
	evsw           events.EventSwitch
	pipe           definitions.Pipe
	tendermintPipe definitions.TendermintPipe
	logger         logging_types.InfoTraceLogger
}

func NewCore(chainId string,
	consensusConfig *config.ModuleConfig,
	managerConfig *config.ModuleConfig,
<<<<<<< HEAD
	logger logging_types.InfoTraceLogger) (*Core, error) {
	// start new event switch, TODO: [ben] replace with eris-db/event
=======
	logger loggers.InfoTraceLogger) (*Core, error) {
	// start new event switch, TODO: [ben] replace with burrow/event
>>>>>>> 50a9156d
	evsw := events.NewEventSwitch()
	evsw.Start()
	logger = logging.WithScope(logger, "Core")

	// start a new application pipe that will load an application manager
	pipe, err := manager.NewApplicationPipe(managerConfig, evsw, logger,
		consensusConfig.Version)
	if err != nil {
		return nil, fmt.Errorf("Failed to load application pipe: %v", err)
	}
	logging.TraceMsg(logger, "Loaded pipe with application manager")
	// pass the consensus engine into the pipe
	if e := consensus.LoadConsensusEngineInPipe(consensusConfig, pipe); e != nil {
		return nil, fmt.Errorf("Failed to load consensus engine in pipe: %v", e)
	}
	tendermintPipe, err := pipe.GetTendermintPipe()
	if err != nil {
		logging.TraceMsg(logger, "Tendermint gateway not supported by manager",
			"manager-version", managerConfig.Version)
	}
	return &Core{
		chainId:        chainId,
		evsw:           evsw,
		pipe:           pipe,
		tendermintPipe: tendermintPipe,
		logger: logger,
	}, nil
}

//------------------------------------------------------------------------------
// Explicit switch that can later be abstracted into an `Engine` definition
// where the Engine defines the explicit interaction of a specific application
// manager with a consensus engine.
// TODO: [ben] before such Engine abstraction,
// think about many-manager-to-one-consensus

//------------------------------------------------------------------------------
// Server functions
// NOTE: [ben] in phase 0 we exactly take over the full server architecture
// from burrow and Tendermint; This is a draft and will be overhauled.

func (core *Core) NewGatewayV0(config *server.ServerConfig) (*server.ServeProcess,
	error) {
	codec := &rpc_v0.TCodec{}
	eventSubscriptions := event.NewEventSubscriptions(core.pipe.Events())
	// The services.
	tmwss := rpc_v0.NewBurrowWsService(codec, core.pipe)
	tmjs := rpc_v0.NewBurrowJsonService(codec, core.pipe, eventSubscriptions)
	// The servers.
	jsonServer := rpc_v0.NewJsonRpcServer(tmjs)
	restServer := rpc_v0.NewRestServer(codec, core.pipe, eventSubscriptions)
	wsServer := server.NewWebSocketServer(config.WebSocket.MaxWebSocketSessions,
		tmwss, core.logger)
	// Create a server process.
	proc, err := server.NewServeProcess(config, core.logger, jsonServer, restServer, wsServer)
	if err != nil {
		return nil, fmt.Errorf("Failed to load gateway: %v", err)
	}

	return proc, nil
}

func (core *Core) NewGatewayTendermint(config *server.ServerConfig) (
	*rpc_tendermint.TendermintWebsocketServer, error) {
	if core.tendermintPipe == nil {
		return nil, fmt.Errorf("No Tendermint pipe has been initialised for Tendermint gateway.")
	}
	return rpc_tendermint.NewTendermintWebsocketServer(config,
		core.tendermintPipe, core.evsw)
}<|MERGE_RESOLUTION|>--- conflicted
+++ resolved
@@ -25,21 +25,12 @@
 	"github.com/monax/burrow/definitions"
 	"github.com/monax/burrow/event"
 	"github.com/monax/burrow/manager"
-<<<<<<< HEAD
-	// rpc_v0 is carried over from Eris-DBv0.11 and before on port 1337
-	rpc_v0 "github.com/monax/burrow/rpc/v0"
-	// rpc_tendermint is carried over from Eris-DBv0.11 and before on port 46657
-
-	"github.com/monax/burrow/logging"
-	logging_types "github.com/monax/burrow/logging/types"
-=======
 	// rpc_v0 is carried over from burrowv0.11 and before on port 1337
 	rpc_v0 "github.com/monax/burrow/rpc/v0"
 	// rpc_tendermint is carried over from burrowv0.11 and before on port 46657
 
 	"github.com/monax/burrow/logging"
-	"github.com/monax/burrow/logging/loggers"
->>>>>>> 50a9156d
+	logging_types "github.com/monax/burrow/logging/types"
 	rpc_tendermint "github.com/monax/burrow/rpc/tendermint/core"
 	"github.com/monax/burrow/server"
 )
@@ -56,13 +47,8 @@
 func NewCore(chainId string,
 	consensusConfig *config.ModuleConfig,
 	managerConfig *config.ModuleConfig,
-<<<<<<< HEAD
 	logger logging_types.InfoTraceLogger) (*Core, error) {
-	// start new event switch, TODO: [ben] replace with eris-db/event
-=======
-	logger loggers.InfoTraceLogger) (*Core, error) {
 	// start new event switch, TODO: [ben] replace with burrow/event
->>>>>>> 50a9156d
 	evsw := events.NewEventSwitch()
 	evsw.Start()
 	logger = logging.WithScope(logger, "Core")
@@ -88,7 +74,7 @@
 		evsw:           evsw,
 		pipe:           pipe,
 		tendermintPipe: tendermintPipe,
-		logger: logger,
+		logger:         logger,
 	}, nil
 }
 
