// Copyright 2015, 2016 Eris Industries (UK) Ltd.
// This file is part of Eris-RT

// Eris-RT is free software: you can redistribute it and/or modify
// it under the terms of the GNU General Public License as published by
// the Free Software Foundation, either version 3 of the License, or
// (at your option) any later version.

// Eris-RT is distributed in the hope that it will be useful,
// but WITHOUT ANY WARRANTY; without even the implied warranty of
// MERCHANTABILITY or FITNESS FOR A PARTICULAR PURPOSE.  See the
// GNU General Public License for more details.

// You should have received a copy of the GNU General Public License
// along with Eris-RT.  If not, see <http://www.gnu.org/licenses/>.

package keys

import (
	"encoding/hex"
	"fmt"
<<<<<<< HEAD
=======

>>>>>>> b7ab174d
	"github.com/eris-ltd/eris-db/logging"
	"github.com/eris-ltd/eris-db/logging/loggers"
)

type KeyClient interface {
	// Sign needs to return the signature bytes for given message to sign
	// and the address to sign it with.
	Sign(signBytesString string, signAddress []byte) (signature []byte, err error)
	// PublicKey needs to return the public key associated with a given address
	PublicKey(address []byte) (publicKey []byte, err error)
}

// NOTE [ben] Compiler check to ensure erisKeyClient successfully implements
// eris-db/keys.KeyClient
var _ KeyClient = (*erisKeyClient)(nil)

type erisKeyClient struct {
	rpcString string
	logger    loggers.InfoTraceLogger
}

// erisKeyClient.New returns a new eris-keys client for provided rpc location
// Eris-keys connects over http request-responses
func NewErisKeyClient(rpcString string, logger loggers.InfoTraceLogger) *erisKeyClient {
	return &erisKeyClient{
		rpcString: rpcString,
		logger:    logging.WithScope(logger, "ErisKeysClient"),
	}
}

// Eris-keys client Sign requests the signature from ErisKeysClient over rpc for the given
// bytes to be signed and the address to sign them with.
func (erisKeys *erisKeyClient) Sign(signBytesString string, signAddress []byte) (signature []byte, err error) {
	args := map[string]string{
		"msg":  signBytesString,
		"hash": signBytesString, // TODO:[ben] backwards compatibility
		"addr": fmt.Sprintf("%X", signAddress),
	}
	sigS, err := RequestResponse(erisKeys.rpcString, "sign", args, erisKeys.logger)
	if err != nil {
		return
	}
	sigBytes, err := hex.DecodeString(sigS)
	if err != nil {
		return
	}
	return sigBytes, err
}

// Eris-keys client PublicKey requests the public key associated with an address from
// the eris-keys server.
func (erisKeys *erisKeyClient) PublicKey(address []byte) (publicKey []byte, err error) {
	args := map[string]string{
		"addr": fmt.Sprintf("%X", address),
	}
	pubS, err := RequestResponse(erisKeys.rpcString, "pub", args, erisKeys.logger)
	if err != nil {
		return
	}
	// TODO: [ben] assert that received public key results in
	// address
	return hex.DecodeString(pubS)
}<|MERGE_RESOLUTION|>--- conflicted
+++ resolved
@@ -19,10 +19,7 @@
 import (
 	"encoding/hex"
 	"fmt"
-<<<<<<< HEAD
-=======
 
->>>>>>> b7ab174d
 	"github.com/eris-ltd/eris-db/logging"
 	"github.com/eris-ltd/eris-db/logging/loggers"
 )
